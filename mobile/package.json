{
  "name": "mobile",
  "version": "0.9.1",
  "main": "index.ts",
  "scripts": {
    "start": "expo start",
    "android": "expo run:android",
    "ios": "expo run:ios",
    "web": "expo start --web"
  },
  "dependencies": {
    "@expo/vector-icons": "^15.0.3",
    "@react-native-async-storage/async-storage": "^2.2.0",
    "@react-native-community/netinfo": "^11.4.1",
    "@react-navigation/bottom-tabs": "^7.8.6",
    "@react-navigation/native": "^7.1.18",
    "@react-navigation/native-stack": "^7.8.0",
    "eas-cli": "^16.26.0",
    "expo": "~54.0.25",
    "expo-secure-store": "^15.0.7",
    "expo-status-bar": "~3.0.8",
<<<<<<< HEAD
    "react": "19.1.0",
    "react-native": "0.82.1",
=======
    "react": "19.2.0",
    "react-native": "0.81.5",
>>>>>>> 0cffdbe7
    "react-native-safe-area-context": "^5.6.1",
    "react-native-screens": "~4.18.0"
  },
  "devDependencies": {
    "@react-native/eslint-config": "^0.75.0",
    "@types/react": "~19.1.0",
    "@typescript-eslint/eslint-plugin": "^7.18.0",
    "@typescript-eslint/parser": "^7.18.0",
    "eslint": "^8.57.0",
    "eslint-config-expo": "~10.0.0",
    "typescript": "~5.9.2"
  },
  "private": true
}<|MERGE_RESOLUTION|>--- conflicted
+++ resolved
@@ -19,13 +19,8 @@
     "expo": "~54.0.25",
     "expo-secure-store": "^15.0.7",
     "expo-status-bar": "~3.0.8",
-<<<<<<< HEAD
-    "react": "19.1.0",
+    "react": "19.2.0",
     "react-native": "0.82.1",
-=======
-    "react": "19.2.0",
-    "react-native": "0.81.5",
->>>>>>> 0cffdbe7
     "react-native-safe-area-context": "^5.6.1",
     "react-native-screens": "~4.18.0"
   },
