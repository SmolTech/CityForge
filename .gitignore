--- conflicted
+++ resolved
@@ -1,15 +1,11 @@
 # See https://help.github.com/articles/ignoring-files/ for more about ignoring files.
 
-<<<<<<< HEAD
-/backups/
-=======
 # Python
 .coverage
 .venv
 __pycache__
 
 /backups
->>>>>>> 10e71bd7
 
 # dependencies
 /node_modules
